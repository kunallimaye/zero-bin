--- conflicted
+++ resolved
@@ -1,8 +1,4 @@
-<<<<<<< HEAD
 FROM rustlang/rust:nightly-bullseye-slim@sha256:2be4bacfc86e0ec62dfa287949ceb47f9b6d9055536769bdee87b7c1788077a9 as builder
-=======
-FROM rustlang/rust:nightly-bullseye-slim as builder
->>>>>>> 7f2b54a8
 
 # Install jemalloc
 RUN apt-get update && apt-get install -y libjemalloc2 libjemalloc-dev make
@@ -21,10 +17,7 @@
 COPY worker/Cargo.toml ./worker/Cargo.toml
 
 COPY ./rust-toolchain.toml ./
-<<<<<<< HEAD
-=======
 
->>>>>>> 7f2b54a8
 RUN cargo build --release --bin worker 
 
 COPY common ./common
